--- conflicted
+++ resolved
@@ -203,18 +203,9 @@
 
 <img src="ReadMe_Images/eda.png"></img>
 <img src="ReadMe_Images/eda2.png"></img>
-<img src="ReadMe_Images/skewnessdetection.png"></img>
-
-6. **Adaptive Skewness Correction (`handle_skewed_features`)**
-* **Functionality:** A "smart" diagnostic step that dynamically analyzes feature distributions before scaling.
-* **Logic:**
-    * Calculates the skewness coefficient for all continuous numeric variables.
-    * **Threshold:** If skewness > 1.0 (highly skewed), it automatically applies a **Log Transformation** (`np.log1p`) to normalize the distribution.
-    * **Safety Mechanism:** Explicitly excludes spatial coordinates (`Latitude`, `Longitude`) and cyclic time units (`Hour`) to prevent logical corruption of physical data.
-
-<img src="ReadMe_Images/handleskewness.png"></img>
-
-7. **Data Cleaning (clean_data)**
+
+
+6. **Data Cleaning (clean_data)**
 
 * **Functionality:** Fixes structural errors in the dataset.
 * **Steps:**
@@ -225,7 +216,7 @@
 
 <img src="ReadMe_Images/cleaning.png"></img>
   
-8. **Feature Engineering (create_features)**
+7. **Feature Engineering (create_features)**
 * **Functionality:** Derives new predictive features from raw data.
 * **New Features:** Hour & DayOfWeek: Extracted from the parsed timestamp.
 * **DistanceFromCenter:** Calculates Euclidean distance from Chicago's center ($41.8781, -87.6298$).
@@ -233,7 +224,7 @@
 
 <img src="ReadMe_Images/featurengineering.png"></img>
 
-9. **Data Filtering (remove_incorrect_values)**
+8. **Data Filtering (remove_incorrect_values)**
 * **Functionality:** Removes logically impossible data points after feature creation.
 * **Rules:**
   * Latitude must be $[-90, 90]$.
@@ -243,21 +234,21 @@
 
 <img src="ReadMe_Images/incorrect.png"></img>
 
-10. **Normalization (normalize_numeric_minmax)**
+9. **Normalization (normalize_numeric_minmax)**
 
 * **Method:** MinMax Scaling.
 * **Logic:** Transforms numeric features (excluding targets/IDs) to the range $[0, 1]$ using the formula $X_{scaled} = \frac{X - X_{min}}{X_{max} - X_{min}}$.
 
 <img src="ReadMe_Images/normalization.png"></img>
 
-11. **Categorical Encoding (encode_categoricals)**
+10. **Categorical Encoding (encode_categoricals)**
 
 * **Method**: Label Encoding.
 * **Logic:** Converts low-cardinality categorical strings (unique values $\le 50$) into integer labels (e.g., "THEFT" $\rightarrow$ 4).
 
 <img src="ReadMe_Images/encoding.png"></img>
 
-12. **Aggregation (aggregate_monthly_and_type_counts)**
+11. **Aggregation (aggregate_monthly_and_type_counts)**
 
 * **Functionality:** Adds context to individual rows based on monthly trends.
 * **Features:**
@@ -266,47 +257,35 @@
 
 <img src="ReadMe_Images/aggregation.png"></img>
 
-13. **Discretization (discretize_numeric)**
+12. **Discretization (discretize_numeric)**
 
 * **Method:** Quantile Binning.
 * **Logic:** Uses KBinsDiscretizer to sort continuous variables into 5 equal-frequency bins (e.g., X Coordinate_bin).
 
 <img src="ReadMe_Images/discretization.png"></img>
 
-<<<<<<< HEAD
-14. **Binarization (binarize_numeric)**
-=======
 13. **Binarization (binarize_numeric)**
->>>>>>> 7a550186
 
 * **Method:** Median Thresholding.
 * **Logic:** Converts columns like Beat and District into binary (0/1) based on whether they are above the column's median value.
 
 <img src="ReadMe_Images/binarization.png"></img>
-<<<<<<< HEAD
-15. **Feature Selection (select_feature_subset)**
-=======
 
 14. **Feature Selection (select_feature_subset)**
->>>>>>> 7a550186
 
 * **Method:** Filter Method (ANOVA F-value).
 * **Logic:** Uses SelectKBest with f_classif to retain the top 20 features most strongly correlated with the Arrest target.
 
 <img src="ReadMe_Images/selectfeatures.png"></img>
-<<<<<<< HEAD
-16. **Dimensionality Reduction (apply_pca)**
-=======
 
 15. **Dimensionality Reduction (apply_pca)**
->>>>>>> 7a550186
 
 * **Method:** Principal Component Analysis (PCA).
 * **Logic:** Standardizes the data and projects it onto 3 orthogonal components (PCA_1, PCA_2, PCA_3) to reduce dimensionality while preserving variance.
 
 <img src="ReadMe_Images/pca.png"></img>
 
-17. **Reporting (generate_report)**
+16. **Reporting (generate_report)**
 
 * **Functionality:** Produces a final summary of the preprocessing pipeline to validate data integrity.
 * **Metrics:**
@@ -514,11 +493,6 @@
 | ![Community Area Density](processing_scripts/plots/hist_kde_Community_Area.png) | ![Community Area Spread](processing_scripts/plots/boxplot_Community_Area.png) |
 | *Figure 8: Distribution of crimes across Chicago's 77 Community Areas. The multi-modal peaks indicate specific neighborhoods with consistently higher incident rates.* | *Figure 9: Boxplot of Community Areas showing the spread and concentration of data.* |
 
-**Adaptive Skewness Correction:**
-
-![Skewness Correction](processing_scripts/plots/skew_correction_DistanceFromCenter.png)
-
-*Figure 7: Impact of the automated Log Transformation on 'DistanceFromCenter'. The original distribution (Red, Skew=27.89) was successfully normalized (Green) to improve model performance.*
 
 ### View All Visualizations
 To maintain a concise overview, only the most significant insights are displayed above. However, the pipeline generates **over 25 detailed visualizations**, including individual histograms, boxplots, and KDEs for every numeric feature. 
@@ -553,7 +527,7 @@
 - **Scaling:** MinMax normalization for neural network readiness
 - **Discretization:** Quantile-based binning for continuous variables
 - **Binarization:** Median-thresholding for categorical features
-- **Adaptive Preprocessing:** Implemented logic-based transformations that only trigger when statistical thresholds are met (e.g., Skewness > 1.0), avoiding unnecessary data alteration.
+
 ### Skills Demonstrated
 
 - Python programming
